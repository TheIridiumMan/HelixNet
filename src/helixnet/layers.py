--- conflicted
+++ resolved
@@ -650,21 +650,9 @@
 
         :param mg.Tensor X: The input of the data
         """
-<<<<<<< HEAD
-        normalized_x = (X - self.running_mean) / mg.sqrt(self.running_var + self.epsilon)
-        return self.weight * normalized_x + self.bias
-
-
-class TieConvTranspose:
-    def __init__(self, layer: Conv2D, activation=None, use_bias=None):
-        self.kernel = layer.weights
-        if (use_bias is None and layer.use_bias) or use_bias:
-            pass
-=======
         normalized_x = (X - self.running_mean) / \
             mg.sqrt(self.running_var + self.epsilon)
         return self.weight * normalized_x + self.bias
-
 
 class DenseTranspose(Layer):
     def __init__(self, layer: Dense, activation=None, use_bias=None):
@@ -685,4 +673,9 @@
     def output_shape(self, prev_shape: Optional[Tuple[int]] = ()) -> Tuple[int]:
         return self.weight.shape[1:]
     # TODO: Check a better implementation
->>>>>>> 4f1c60fd
+
+class TieConvTranspose:
+    def __init__(self, layer: Conv2D, activation=None, use_bias=None):
+        self.kernel = layer.weights
+        if (use_bias is None and layer.use_bias) or use_bias:
+            pass