"""This module contains model creation capablities and tools"""
from typing import List, Tuple, Dict

import mygrad as mg

from helixnet import layers


class Sequential:
    """A Simple model that propagate through the layers in a linear way
    
    :param list layer: the list which contains the layers"""

<<<<<<< HEAD
    def __init__(self, layers_: list[layers.Layer]) -> None:
        self.layers = layers_
=======
    def __init__(self, layers: List[layers.Layer]) -> None:
        self.layers = layers
>>>>>>> 807f6013

    def forward(self, x: mg.Tensor) -> mg.Tensor:
        """Perform a prediction across multiple layers

        Args:
            x (mg.tensor): the input

        Returns:
            mg.tensor: the predictions
        """
        for layer in self.layers:
            x = layer.forward(x)
        return x

    def get_names(self) -> List[str]:
        """Returns a list of layers names

        Returns:
            list: A list of strings
        """
        return [layer.name for layer in self.layers]

    def null_grads(self) -> None:
        """Reset the gradients of every layer"""
        for layer in self.layers:
            layer.null_grad()

    def output_shape(self) -> Tuple[int]:
        """A simple function that shows the model's last layer's output shape"""
        try:
            shape = tuple()
            for layer in self.layers:
                shape = layer.output_shape(shape)
            return shape
        except Exception as e:
            raise Exception(f"An Error occurred at {layer.name=} with {shape=}\n"
                            f"Err: {e.args}")

    def add(self, layer: layers.Layer) -> None:
        """This function can append layers to the model

        :param layer.Layer layer: The layer that will be appended to the end of the model"""
        self.layers.append(layer)

    def summary(self) -> None:
        """
        This method prints the model summary which contains
        the name of every layer and it's shape
        """
        print("Layer", 11 * " ", "Output Shape", 10 * " ", "Total Parameters")
        print("=" * 60)
        shape = []
        tot_params = 0
        for layer in self.layers:
            shape = layer.output_shape(shape)
            params = layer.total_params()
            tot_params += params
            print(layer.name.ljust(17), ("(N, " + str(shape)[1:]).ljust(23),
                  params)
        print("=" * 60)
        print(f"Total parameters {tot_params}")

    def predict(self, x: mg.Tensor) -> mg.Tensor:
        """This method let the model predict without building computational graph

        :param mg.Tensor x: The models input
        :return mg.Tensor: The models predictions"""
        for layer in self.layers:
            x = layer.predict(x)
        return x

    def set_weights(self, weights: list[mg.Tensor]):
        for layer, weight in zip(self.layers, weights):
            layer.set_weights(weight)<|MERGE_RESOLUTION|>--- conflicted
+++ resolved
@@ -1,7 +1,10 @@
+
 """This module contains model creation capablities and tools"""
 from typing import List, Tuple, Dict
 
+
 import mygrad as mg
+
 
 from helixnet import layers
 
@@ -11,13 +14,12 @@
     
     :param list layer: the list which contains the layers"""
 
-<<<<<<< HEAD
     def __init__(self, layers_: list[layers.Layer]) -> None:
         self.layers = layers_
-=======
-    def __init__(self, layers: List[layers.Layer]) -> None:
-        self.layers = layers
->>>>>>> 807f6013
+
+
+    def __init__(self, layers_: list[layers.Layer]) -> None:
+        self.layers = layers_
 
     def forward(self, x: mg.Tensor) -> mg.Tensor:
         """Perform a prediction across multiple layers
@@ -47,6 +49,7 @@
 
     def output_shape(self) -> Tuple[int]:
         """A simple function that shows the model's last layer's output shape"""
+
         try:
             shape = tuple()
             for layer in self.layers:
@@ -63,6 +66,7 @@
         self.layers.append(layer)
 
     def summary(self) -> None:
+
         """
         This method prints the model summary which contains
         the name of every layer and it's shape
